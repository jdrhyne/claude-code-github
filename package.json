--- conflicted
+++ resolved
@@ -71,14 +71,10 @@
     "@types/cors": "^2.8.19",
     "@types/express": "^5.0.3",
     "@types/js-yaml": "^4.0.8",
-<<<<<<< HEAD
-    "@types/node": "^20.10.0",
+    "@types/node": "^24.0.2",
     "@types/node-notifier": "^8.0.5",
     "@types/socket.io": "^3.0.1",
     "@types/supertest": "^6.0.3",
-=======
-    "@types/node": "^24.0.2",
->>>>>>> 90caabc9
     "@typescript-eslint/eslint-plugin": "^6.13.0",
     "@typescript-eslint/parser": "^6.13.0",
     "@vitest/coverage-v8": "^1.0.0",
